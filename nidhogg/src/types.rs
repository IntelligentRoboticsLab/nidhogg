//! Convenience types used to make interacting with the NAO more convenient.
//!

use nidhogg_derive::Builder;
#[cfg(feature = "serde")]
use serde::{Deserialize, Serialize};

/// Struct containing two values of type `T`
#[derive(Debug, Clone, Default)]
#[cfg_attr(feature = "serde", derive(Serialize, Deserialize))]
pub struct Vector2<T> {
    pub x: T,
    pub y: T,
}

/// Struct containing three values of type `T`
#[derive(Debug, Clone, Default)]
#[cfg_attr(feature = "serde", derive(Serialize, Deserialize))]
pub struct Vector3<T> {
    pub x: T,
    pub y: T,
    pub z: T,
}

/// Trait that introduces the [`fill`](`FillExt::fill`) method for a type, which allows filling in all fields with the same value.
pub trait FillExt<T> {
    /// Return a new instance of the type, with all fields set to the provided value.
    fn fill(value: T) -> Self;
}

/// Struct representing the LEDs on top of the NAO robot's head.  
///
/// Each value represents the intensity of a white LED.
#[derive(Builder, Clone, Debug, Default)]
#[cfg_attr(feature = "serde", derive(Serialize, Deserialize))]
pub struct Skull {
    pub left_front_0: f32,
    pub left_front_1: f32,
    pub left_middle_0: f32,
    pub left_rear_0: f32,
    pub left_rear_1: f32,
    pub left_rear_2: f32,

    pub right_front_0: f32,
    pub right_front_1: f32,
    pub right_middle_0: f32,
    pub right_rear_0: f32,
    pub right_rear_1: f32,
    pub right_rear_2: f32,
}

impl FillExt<f32> for Skull {
    fn fill(intensity: f32) -> Skull {
        Skull {
            left_front_0: intensity,
            left_front_1: intensity,
            left_middle_0: intensity,
            left_rear_0: intensity,
            left_rear_1: intensity,
            left_rear_2: intensity,
            right_front_0: intensity,
            right_front_1: intensity,
            right_middle_0: intensity,
            right_rear_0: intensity,
            right_rear_1: intensity,
            right_rear_2: intensity,
        }
    }
}

/// Struct representing the LED intensities in the left ear of the robot.
///
/// ## LED order:
/// These LEDs are placed in the following order:
/// ```text
///        0
///    324  36
///  288     72
/// 252     108
///  216  144
///    180
/// ```  
#[derive(Builder, Clone, Debug, Default)]
#[cfg_attr(feature = "serde", derive(Serialize, Deserialize))]
pub struct LeftEar {
    pub intensity_0_deg: f32,
    pub intensity_36_deg: f32,
    pub intensity_72_deg: f32,
    pub intensity_108_deg: f32,
    pub intensity_144_deg: f32,
    pub intensity_180_deg: f32,
    pub intensity_216_deg: f32,
    pub intensity_252_deg: f32,
    pub intensity_288_deg: f32,
    pub intensity_324_deg: f32,
}

impl FillExt<f32> for LeftEar {
    fn fill(intensity: f32) -> LeftEar {
        LeftEar {
            intensity_0_deg: intensity,
            intensity_36_deg: intensity,
            intensity_72_deg: intensity,
            intensity_108_deg: intensity,
            intensity_144_deg: intensity,
            intensity_180_deg: intensity,
            intensity_216_deg: intensity,
            intensity_252_deg: intensity,
            intensity_288_deg: intensity,
            intensity_324_deg: intensity,
        }
    }
}

/// Struct representing the LED intensities in the right ear of the robot.
///
/// ## LED order:
/// These LEDs are placed in the following order:
<<<<<<< HEAD
///
/// ![alt](https://i.imgur.com/vBja7D5.png)
=======
/// ```text
///        0
///    324  36
///  288     72
/// 252     108
///  216  144
///    180
/// ```  
>>>>>>> c7a90312
#[derive(Builder, Clone, Debug, Default)]
#[cfg_attr(feature = "serde", derive(Serialize, Deserialize))]
pub struct RightEar {
    pub intensity_0_deg: f32,
    pub intensity_36_deg: f32,
    pub intensity_72_deg: f32,
    pub intensity_108_deg: f32,
    pub intensity_144_deg: f32,
    pub intensity_180_deg: f32,
    pub intensity_216_deg: f32,
    pub intensity_252_deg: f32,
    pub intensity_288_deg: f32,
    pub intensity_324_deg: f32,
}

impl FillExt<f32> for RightEar {
    fn fill(intensity: f32) -> RightEar {
        RightEar {
            intensity_0_deg: intensity,
            intensity_36_deg: intensity,
            intensity_72_deg: intensity,
            intensity_108_deg: intensity,
            intensity_144_deg: intensity,
            intensity_180_deg: intensity,
            intensity_216_deg: intensity,
            intensity_252_deg: intensity,
            intensity_288_deg: intensity,
            intensity_324_deg: intensity,
        }
    }
}

/// Struct representing an RGB color.
#[derive(Debug, Default, Clone, Copy, Builder)]
#[cfg_attr(feature = "serde", derive(Serialize, Deserialize))]
pub struct Color {
    pub red: f32,
    pub green: f32,
    pub blue: f32,
}

impl Color {
    #[must_use]
    pub fn new(red: f32, green: f32, blue: f32) -> Self {
        Self { red, green, blue }
    }

    /// Create a new color from three `u8` values.
    pub fn new_u8(red: u8, green: u8, blue: u8) -> Self {
        Self {
            red: red as f32 / 255.0,
            green: green as f32 / 255.0,
            blue: blue as f32 / 255.0,
        }
    }

    /// Create a new color from a u32 value.
    pub fn new_u32(color: u32) -> Self {
        Color::new_u8(
            ((color >> 16) & 0xFF) as u8,
            ((color >> 8) & 0xFF) as u8,
            (color & 0xFF) as u8,
        )
    }

    /// The color blue
    pub const BLUE: Color = Color {
        red: 0.0,
        green: 0.0,
        blue: 1.0,
    };

    /// The color cyan
    pub const CYAN: Color = Color {
        red: 0.0,
        green: 1.0,
        blue: 1.0,
    };

    /// No color
    ///
    /// This color will result in the LEDs being turned off.
    pub const EMPTY: Color = Color {
        red: 0.0,
        green: 0.0,
        blue: 0.0,
    };

    /// The color gray
    pub const GRAY: Color = Color {
        red: 0.5,
        green: 0.5,
        blue: 0.5,
    };

    /// The color green
    pub const GREEN: Color = Color {
        red: 0.0,
        green: 0.5,
        blue: 0.0,
    };

    /// The color lime
    pub const LIME: Color = Color {
        red: 0.0,
        green: 1.0,
        blue: 0.0,
    };

    /// The color magenta
    pub const MAGENTA: Color = Color {
        red: 1.0,
        green: 0.0,
        blue: 1.0,
    };

    /// The color maroon
    pub const MAROON: Color = Color {
        red: 0.5,
        green: 0.0,
        blue: 0.0,
    };

    /// The color navy
    pub const NAVY: Color = Color {
        red: 0.0,
        green: 0.0,
        blue: 0.5,
    };

    /// The color olive
    pub const OLIVE: Color = Color {
        red: 0.5,
        green: 0.5,
        blue: 0.0,
    };

    /// The color purple
    pub const PURPLE: Color = Color {
        red: 0.5,
        green: 0.0,
        blue: 0.5,
    };

    /// The color red
    pub const RED: Color = Color {
        red: 1.0,
        green: 0.0,
        blue: 0.0,
    };

    /// The color silver
    pub const SILVER: Color = Color {
        red: 0.75,
        green: 0.75,
        blue: 0.75,
    };

    /// The color teal
    pub const TEAL: Color = Color {
        red: 0.0,
        green: 0.5,
        blue: 0.5,
    };

    /// The color white
    pub const WHITE: Color = Color {
        red: 1.0,
        green: 1.0,
        blue: 1.0,
    };

    /// The color yellow
    pub const YELLOW: Color = Color {
        red: 1.0,
        green: 1.0,
        blue: 0.0,
    };
}

/// Struct representing the RGB LEDs in the left eye of the robot.
/// ## LED order:
/// These LEDs are placed in the following order:
/// ```text
///     0
///  45    315
/// 90      270
///  135   225
///    180
/// ```  
#[derive(Builder, Clone, Debug, Default)]
#[cfg_attr(feature = "serde", derive(Serialize, Deserialize))]
pub struct LeftEye {
    pub color_0_deg: Color,
    pub color_45_deg: Color,
    pub color_90_deg: Color,
    pub color_135_deg: Color,
    pub color_180_deg: Color,
    pub color_225_deg: Color,
    pub color_270_deg: Color,
    pub color_315_deg: Color,
}

impl FillExt<Color> for LeftEye {
    fn fill(color: Color) -> LeftEye {
        LeftEye {
            color_0_deg: color,
            color_45_deg: color,
            color_90_deg: color,
            color_135_deg: color,
            color_180_deg: color,
            color_225_deg: color,
            color_270_deg: color,
            color_315_deg: color,
        }
    }
}

/// Struct representing the RGB LEDs in the left eye of the robot.
/// ## LED order:
/// These LEDs are placed in the following order:
/// ```text
///     0
///  45    315
/// 90      270
///  135   225
///    180
/// ```  
#[derive(Builder, Clone, Debug, Default)]
#[cfg_attr(feature = "serde", derive(Serialize, Deserialize))]
pub struct RightEye {
    pub color_0_deg: Color,
    pub color_45_deg: Color,
    pub color_90_deg: Color,
    pub color_135_deg: Color,
    pub color_180_deg: Color,
    pub color_225_deg: Color,
    pub color_270_deg: Color,
    pub color_315_deg: Color,
}

impl FillExt<Color> for RightEye {
    fn fill(color: Color) -> RightEye {
        RightEye {
            color_0_deg: color,
            color_45_deg: color,
            color_90_deg: color,
            color_135_deg: color,
            color_180_deg: color,
            color_225_deg: color,
            color_270_deg: color,
            color_315_deg: color,
        }
    }
}

/// Struct containing values of type `T` for all the joints
#[derive(Builder, Clone, Debug, Default)]
#[cfg_attr(feature = "serde", derive(Serialize, Deserialize))]
pub struct JointArray<T> {
    /// The yaw joint of the robot's head, allowing rotation horizontally.
    pub head_yaw: T,

    /// The pitch joint of the robot's head, allowing tilting up and down.
    pub head_pitch: T,

    /// The pitch joint of the left shoulder, controlling its vertical movement.
    pub left_shoulder_pitch: T,

    /// The roll joint of the left shoulder, controlling its horizontal movement.
    pub left_shoulder_roll: T,

    /// The yaw joint of the left elbow, allowing rotation.
    pub left_elbow_yaw: T,

    /// The roll joint of the left elbow, controlling its horizontal movement.
    pub left_elbow_roll: T,

    /// The yaw joint of the left wrist, allowing rotation.
    pub left_wrist_yaw: T,

    /// The yaw-pitch joint of the left hip, controlling horizontal and vertical movement.
    pub left_hip_yaw_pitch: T,

    /// The roll joint of the left hip, controlling its horizontal movement.
    pub left_hip_roll: T,

    /// The pitch joint of the left hip, controlling its vertical movement.
    pub left_hip_pitch: T,

    /// The pitch joint of the left knee, controlling its bending movement.
    pub left_knee_pitch: T,

    /// The pitch joint of the left ankle, controlling its bending movement.
    pub left_ankle_pitch: T,

    /// The roll joint of the left ankle, controlling its horizontal movement.
    pub left_ankle_roll: T,

    /// The pitch joint of the right shoulder, controlling its vertical movement.
    pub right_shoulder_pitch: T,

    /// The roll joint of the right shoulder, controlling its horizontal movement.
    pub right_shoulder_roll: T,

    /// The yaw joint of the right elbow, allowing rotation.
    pub right_elbow_yaw: T,

    /// The roll joint of the right elbow, controlling its horizontal movement.
    pub right_elbow_roll: T,

    /// The yaw joint of the right wrist, allowing rotation.
    pub right_wrist_yaw: T,

    /// The roll joint of the right hip, controlling its horizontal movement.
    pub right_hip_roll: T,

    /// The pitch joint of the right hip, controlling its vertical movement.
    pub right_hip_pitch: T,

    /// The pitch joint of the right knee, controlling its bending movement.
    pub right_knee_pitch: T,

    /// The pitch joint of the right ankle, controlling its bending movement.
    pub right_ankle_pitch: T,

    /// The roll joint of the right ankle, controlling its horizontal movement.
    pub right_ankle_roll: T,

    /// The joint representing the left hand.
    pub left_hand: T,

    /// The joint representing the right hand.
    pub right_hand: T,
}

impl<T> JointArray<T> {
    /// Retrieves the left leg joints.
    pub fn left_leg_joints(&self) -> LeftLegJoints<&T> {
        LeftLegJoints {
            hip_yaw_pitch: &self.left_hip_yaw_pitch,
            hip_roll: &self.left_hip_roll,
            hip_pitch: &self.left_hip_pitch,
            knee_pitch: &self.left_knee_pitch,
            ankle_pitch: &self.left_ankle_pitch,
            ankle_roll: &self.left_ankle_roll,
        }
    }

    /// Retrieves the left arm joints.
    pub fn left_arm_joints(&self) -> LeftArmJoints<&T> {
        LeftArmJoints {
            shoulder_pitch: &self.left_shoulder_pitch,
            shoulder_roll: &self.left_shoulder_roll,
            elbow_yaw: &self.left_elbow_yaw,
            elbow_roll: &self.left_elbow_roll,
            wrist_yaw: &self.left_wrist_yaw,
            hand: &self.left_hand,
        }
    }

    /// Retrieves the right leg joints.
    pub fn right_leg_joints(&self) -> RightLegJoints<&T> {
        RightLegJoints {
            hip_roll: &self.right_hip_roll,
            hip_pitch: &self.right_hip_pitch,
            knee_pitch: &self.right_knee_pitch,
            ankle_pitch: &self.right_ankle_pitch,
            ankle_roll: &self.right_ankle_roll,
        }
    }

    /// Retrieves the right arm joints.
    pub fn right_arm_joints(&self) -> RightArmJoints<&T> {
        RightArmJoints {
            shoulder_pitch: &self.right_shoulder_pitch,
            shoulder_roll: &self.right_shoulder_roll,
            elbow_yaw: &self.right_elbow_yaw,
            elbow_roll: &self.right_elbow_roll,
            wrist_yaw: &self.right_wrist_yaw,
            hand: &self.right_hand,
        }
    }

    /// Retrieves the head joints.
    pub fn head_joints(&self) -> HeadJoints<&T> {
        HeadJoints {
            yaw: &self.head_yaw,
            pitch: &self.head_pitch,
        }
    }
}

impl<T: Clone> FillExt<T> for JointArray<T> {
    fn fill(value: T) -> JointArray<T> {
        JointArray {
            head_yaw: value.clone(),
            head_pitch: value.clone(),
            left_shoulder_pitch: value.clone(),
            left_shoulder_roll: value.clone(),
            left_elbow_yaw: value.clone(),
            left_elbow_roll: value.clone(),
            left_wrist_yaw: value.clone(),
            left_hip_yaw_pitch: value.clone(),
            left_hip_roll: value.clone(),
            left_hip_pitch: value.clone(),
            left_knee_pitch: value.clone(),
            left_ankle_pitch: value.clone(),
            left_ankle_roll: value.clone(),
            right_shoulder_pitch: value.clone(),
            right_shoulder_roll: value.clone(),
            right_elbow_yaw: value.clone(),
            right_elbow_roll: value.clone(),
            right_wrist_yaw: value.clone(),
            right_hip_roll: value.clone(),
            right_hip_pitch: value.clone(),
            right_knee_pitch: value.clone(),
            right_ankle_pitch: value.clone(),
            right_ankle_roll: value.clone(),
            left_hand: value.clone(),
            right_hand: value.clone(),
        }
    }
}

/// Struct representing the battery status of the robot.
#[derive(Clone, Debug, Default)]
#[cfg_attr(feature = "serde", derive(Serialize, Deserialize))]
pub struct Battery {
    /// The battery percentage
    pub charge: f32,
    /// Current emitted by battery
    pub current: f32,
    /// Unknown field
    // todo: test whether this is charging state
    pub status: f32,
    /// Temperature of the battery
    pub temperature: f32,
}

/// Struct containing the [`ForceSensitiveResistorFoot`] value for each foot.
#[derive(Clone, Debug, Default)]
#[cfg_attr(feature = "serde", derive(Serialize, Deserialize))]
pub struct ForceSensitiveResistors {
    /// FSR values from the four sensors in the left foot.
    pub left_foot: ForceSensitiveResistorFoot,
    /// FSR values from the four sensors in the right foot.
    pub right_foot: ForceSensitiveResistorFoot,
}

impl ForceSensitiveResistors {
    /// Computes the sum of the FSR sensor values for both feet.
    pub fn sum(&self) -> f32 {
        self.left_foot.sum() + self.right_foot.sum()
    }

    /// Calculates the average weigth based on the measurement from the resistors in both feet.
    pub fn avg(&self) -> f32 {
        (self.left_foot.avg() + self.right_foot.avg()) / 2.0
    }
}

/// Struct representing the force sensitive resistors in one of the feet.
#[derive(Clone, Debug, Default)]
#[cfg_attr(feature = "serde", derive(Serialize, Deserialize))]
pub struct ForceSensitiveResistorFoot {
    /// FSR value representing the estimated weight in kilograms on the front left foot sensor.
    ///
    /// Please note that this value is approximate.
    pub front_left: f32,
    /// FSR value representing the estimated weight in kilograms on the front right foot sensor.
    ///
    /// Please note that this value is approximate.
    pub front_right: f32,
    /// FSR value representing the estimated weight in kilograms on the rear left foot sensor.
    ///
    /// Please note that this value is approximate.
    pub rear_left: f32,
    /// FSR value representing the estimated weight in kilograms on the rear right foot sensor.
    ///
    /// Please note that this value is approximate.
    pub rear_right: f32,
}

impl ForceSensitiveResistorFoot {
    /// Computes the sum of the FSR sensor values for the foot.
    pub fn sum(&self) -> f32 {
        self.front_left + self.front_right + self.rear_left + self.rear_right
    }

    /// Calculates the average weight on the foot.
    pub fn avg(&self) -> f32 {
        self.sum() / 4.0
    }
}

/// Values read by the left and right sonar sensor.
#[derive(Builder, Clone, Debug, Default)]
#[cfg_attr(feature = "serde", derive(Serialize, Deserialize))]
pub struct SonarValues {
    pub left: f32,
    pub right: f32,
}

/// Enabled state of the left and right sonar sensor.
#[derive(Builder, Clone, Debug)]
#[cfg_attr(feature = "serde", derive(Serialize, Deserialize))]
pub struct SonarEnabled {
    pub left: bool,
    pub right: bool,
}

impl Default for SonarEnabled {
    fn default() -> Self {
        Self {
            left: true,
            right: true,
        }
    }
}

/// Struct containing the touch activiation value for each touch sensor on the robot.
#[derive(Clone, Debug, Default)]
#[cfg_attr(feature = "serde", derive(Serialize, Deserialize))]
pub struct Touch {
    pub chest_board: f32,
    pub head_front: f32,
    pub head_middle: f32,
    pub head_rear: f32,
    pub left_foot_left: f32,
    pub left_foot_right: f32,
    pub left_hand_back: f32,
    pub left_hand_left: f32,
    pub left_hand_right: f32,
    pub right_foot_left: f32,
    pub right_foot_right: f32,
    pub right_hand_back: f32,
    pub right_hand_left: f32,
    pub right_hand_right: f32,
}

/// Wrapper struct containing the head joints of the robot.
#[derive(Builder, Clone, Debug, Default)]
pub struct HeadJoints<T> {
    pub yaw: T,
    pub pitch: T,
}

impl<T: Clone> FillExt<T> for HeadJoints<T> {
    fn fill(value: T) -> HeadJoints<T> {
        HeadJoints {
            yaw: value.clone(),
            pitch: value.clone(),
        }
    }
}

/// Wrapper struct containing the left leg joints of the robot.
#[derive(Builder, Clone, Debug, Default)]
pub struct LeftLegJoints<T> {
    pub hip_yaw_pitch: T,
    pub hip_roll: T,
    pub hip_pitch: T,
    pub knee_pitch: T,
    pub ankle_pitch: T,
    pub ankle_roll: T,
}

impl<T: Clone> FillExt<T> for LeftLegJoints<T> {
    fn fill(value: T) -> LeftLegJoints<T> {
        LeftLegJoints {
            hip_yaw_pitch: value.clone(),
            hip_roll: value.clone(),
            hip_pitch: value.clone(),
            knee_pitch: value.clone(),
            ankle_pitch: value.clone(),
            ankle_roll: value.clone(),
        }
    }
}

/// Wrapper struct containing right left leg joints of the robot.
#[derive(Builder, Clone, Debug, Default)]
pub struct RightLegJoints<T> {
    // This value does not exist
    // pub hip_yaw_pitch: T,
    pub hip_roll: T,
    pub hip_pitch: T,
    pub knee_pitch: T,
    pub ankle_pitch: T,
    pub ankle_roll: T,
}

impl<T: Clone> FillExt<T> for RightLegJoints<T> {
    fn fill(value: T) -> RightLegJoints<T> {
        RightLegJoints {
            // hip_yaw_pitch: value.clone(),
            hip_roll: value.clone(),
            hip_pitch: value.clone(),
            knee_pitch: value.clone(),
            ankle_pitch: value.clone(),
            ankle_roll: value.clone(),
        }
    }
}

/// Wrapper struct containing joint values for both legs of the robot.
#[derive(Builder, Clone, Debug, Default)]
pub struct LegJoints<T> {
    pub left_leg: LeftLegJoints<T>,
    pub right_leg: RightLegJoints<T>,
}

impl<T: Clone> FillExt<T> for LegJoints<T> {
    fn fill(value: T) -> LegJoints<T> {
        LegJoints {
            left_leg: LeftLegJoints::fill(value.clone()),
            right_leg: RightLegJoints::fill(value.clone()),
        }
    }
}

/// Wrapper struct containing the joints for a single arm of the robot.
#[derive(Builder, Clone, Debug, Default)]
pub struct SingleArmJoints<T> {
    pub shoulder_pitch: T,
    pub shoulder_roll: T,
    pub elbow_yaw: T,
    pub elbow_roll: T,
    pub wrist_yaw: T,
    pub hand: T,
}

impl<T: Clone> FillExt<T> for SingleArmJoints<T> {
    fn fill(value: T) -> SingleArmJoints<T> {
        SingleArmJoints {
            shoulder_pitch: value.clone(),
            shoulder_roll: value.clone(),
            elbow_yaw: value.clone(),
            elbow_roll: value.clone(),
            wrist_yaw: value.clone(),
            hand: value.clone(),
        }
    }
}

/// Type definition for the left arm joints of the robot.
/// Introduced for api consistenty with [`LeftLegJoints`].
pub type LeftArmJoints<T> = SingleArmJoints<T>;

/// Type definition for the right arm joints of the robot.
/// Introduced for api consistenty with [`RightLegJoints`].
pub type RightArmJoints<T> = SingleArmJoints<T>;

/// Wrapper struct containing the arm joints of the robot.
#[derive(Builder, Clone, Debug, Default)]
pub struct ArmJoints<T> {
    pub left_arm: SingleArmJoints<T>,
    pub right_arm: SingleArmJoints<T>,
}

impl<T> JointArrayBuilder<T> {
    /// Set all the joint values to the corresponding values from the provided [`JointArray`].
    pub fn from_joint_array(mut self, joints: JointArray<T>) {
        self.head_pitch = Some(joints.head_pitch);
        self.head_yaw = Some(joints.head_yaw);

        self.left_hip_yaw_pitch = Some(joints.left_hip_yaw_pitch);
        self.left_hip_roll = Some(joints.left_hip_roll);
        self.left_hip_pitch = Some(joints.left_hip_pitch);
        self.left_knee_pitch = Some(joints.left_knee_pitch);
        self.left_ankle_pitch = Some(joints.left_ankle_pitch);
        self.left_ankle_roll = Some(joints.left_ankle_roll);

        self.right_hip_roll = Some(joints.right_hip_roll);
        self.right_hip_pitch = Some(joints.right_hip_pitch);
        self.right_knee_pitch = Some(joints.right_knee_pitch);
        self.right_ankle_pitch = Some(joints.right_ankle_pitch);
        self.right_ankle_roll = Some(joints.right_ankle_roll);

        self.left_shoulder_pitch = Some(joints.left_shoulder_pitch);
        self.left_shoulder_roll = Some(joints.left_shoulder_roll);
        self.left_elbow_yaw = Some(joints.left_elbow_yaw);
        self.left_elbow_roll = Some(joints.left_elbow_roll);
        self.left_wrist_yaw = Some(joints.left_wrist_yaw);
        self.left_hand = Some(joints.left_hand);

        self.right_shoulder_pitch = Some(joints.right_shoulder_pitch);
        self.right_shoulder_roll = Some(joints.right_shoulder_roll);
        self.right_elbow_yaw = Some(joints.right_elbow_yaw);
        self.right_elbow_roll = Some(joints.right_elbow_roll);
        self.right_wrist_yaw = Some(joints.right_wrist_yaw);
        self.right_hand = Some(joints.right_hand);
    }

    /// Set the `head_pitch` and `head_yaw` values to the corresponding values from the provided [`HeadJoints`].
    pub fn head_joints(mut self, joints: HeadJoints<T>) -> Self {
        self.head_pitch = Some(joints.pitch);
        self.head_yaw = Some(joints.yaw);
        self
    }

    /// Set the values for the left leg joints to the corresponding values from the provided [`LeftLegJoints`].
    pub fn left_leg_joints(mut self, joints: LeftLegJoints<T>) -> Self {
        self.left_hip_yaw_pitch = Some(joints.hip_yaw_pitch);
        self.left_hip_roll = Some(joints.hip_roll);
        self.left_hip_pitch = Some(joints.hip_pitch);
        self.left_knee_pitch = Some(joints.knee_pitch);
        self.left_ankle_pitch = Some(joints.ankle_pitch);
        self.left_ankle_roll = Some(joints.ankle_roll);
        self
    }

    /// Set the values for the right leg joints to the corresponding values from the provided [`RightLegJoints`].
    pub fn right_leg_joints(mut self, joints: RightLegJoints<T>) -> Self {
        self.right_hip_roll = Some(joints.hip_roll);
        self.right_hip_pitch = Some(joints.hip_pitch);
        self.right_knee_pitch = Some(joints.knee_pitch);
        self.right_ankle_pitch = Some(joints.ankle_pitch);
        self.right_ankle_roll = Some(joints.ankle_roll);
        self
    }

    /// Set the values for the leg joints to the corresponding values from the provided [`LegJoints`].
    pub fn leg_joints(mut self, joints: LegJoints<T>) -> Self {
        self.left_hip_yaw_pitch = Some(joints.left_leg.hip_yaw_pitch);
        self.left_hip_roll = Some(joints.left_leg.hip_roll);
        self.left_hip_pitch = Some(joints.left_leg.hip_pitch);
        self.left_knee_pitch = Some(joints.left_leg.knee_pitch);
        self.left_ankle_pitch = Some(joints.left_leg.ankle_pitch);
        self.left_ankle_roll = Some(joints.left_leg.ankle_roll);
        self.right_hip_roll = Some(joints.right_leg.hip_roll);
        self.right_hip_pitch = Some(joints.right_leg.hip_pitch);
        self.right_ankle_pitch = Some(joints.right_leg.ankle_pitch);
        self.right_knee_pitch = Some(joints.right_leg.knee_pitch);
        self.right_ankle_roll = Some(joints.right_leg.ankle_roll);
        self
    }

    /// Set the values for the left arm joints to the corresponding values from the provided [`LeftArmJoints`].
    pub fn left_arm_joints(mut self, joints: LeftArmJoints<T>) -> Self {
        self.left_shoulder_pitch = Some(joints.shoulder_pitch);
        self.left_shoulder_roll = Some(joints.shoulder_roll);
        self.left_elbow_yaw = Some(joints.elbow_yaw);
        self.left_elbow_roll = Some(joints.elbow_roll);
        self.left_wrist_yaw = Some(joints.wrist_yaw);
        self.left_hand = Some(joints.hand);
        self
    }

    /// Set the values for the right arm joints to the corresponding values from the provided [`RightArmJoints`].
    pub fn right_arm_joints(mut self, joints: RightArmJoints<T>) -> Self {
        self.right_shoulder_pitch = Some(joints.shoulder_pitch);
        self.right_shoulder_roll = Some(joints.shoulder_roll);
        self.right_elbow_yaw = Some(joints.elbow_yaw);
        self.right_elbow_roll = Some(joints.elbow_roll);
        self.right_wrist_yaw = Some(joints.wrist_yaw);
        self.right_hand = Some(joints.hand);
        self
    }

    /// Set the values for the arm joints to the corresponding values from the provided [`ArmJoints`].
    pub fn arm_joints(mut self, joints: ArmJoints<T>) -> Self {
        self.left_shoulder_pitch = Some(joints.left_arm.shoulder_pitch);
        self.left_shoulder_roll = Some(joints.left_arm.shoulder_roll);
        self.left_elbow_yaw = Some(joints.left_arm.elbow_yaw);
        self.left_elbow_roll = Some(joints.left_arm.elbow_roll);
        self.left_wrist_yaw = Some(joints.left_arm.wrist_yaw);
        self.left_hand = Some(joints.left_arm.hand);
        self.right_shoulder_pitch = Some(joints.right_arm.shoulder_pitch);
        self.right_shoulder_roll = Some(joints.right_arm.shoulder_roll);
        self.right_elbow_yaw = Some(joints.right_arm.elbow_yaw);
        self.right_elbow_roll = Some(joints.right_arm.elbow_roll);
        self.right_wrist_yaw = Some(joints.right_arm.wrist_yaw);
        self.right_hand = Some(joints.right_arm.hand);
        self
    }
}

#[cfg(test)]
mod tests {
    use crate::types::{Color, FillExt, LeftEye};

    use super::ForceSensitiveResistorFoot;
    use super::ForceSensitiveResistors;

    #[test]
    fn test_average_force_feet() {
        let foot1 = ForceSensitiveResistorFoot {
            front_left: 0.0,
            front_right: 1.0,
            rear_left: 0.32,
            rear_right: 0.76,
        };
        let foot2 = ForceSensitiveResistorFoot {
            front_left: 0.54,
            front_right: 1.0,
            rear_left: 0.32,
            rear_right: 0.95,
        };
        let feet = ForceSensitiveResistors {
            left_foot: foot1,
            right_foot: foot2,
        };
        assert_eq!(feet.avg(), 0.61125);
    }

    #[test]
    fn test_average_weight_foot() {
        let foot = ForceSensitiveResistorFoot {
            front_left: 0.0,
            front_right: 1.0,
            rear_left: 0.32,
            rear_right: 0.76,
        };
        assert_eq!(foot.avg(), 0.52);
    }

    #[test]
    fn test_color_new() {
        let color = Color::new(0.5, 0.5, 0.5);
        assert_eq!(color.red, 0.5);
        assert_eq!(color.green, 0.5);
        assert_eq!(color.blue, 0.5);
    }

    #[test]
    fn test_color_new_u8() {
        let color = Color::new_u8(255, 255, 255);
        assert_eq!(color.red, 1.0);
        assert_eq!(color.green, 1.0);
        assert_eq!(color.blue, 1.0);
    }

    #[test]
    fn test_color_new_int() {
        let color = Color::new_u32(0xFFFFFF);
        assert_eq!(color.red, 1.0);
        assert_eq!(color.green, 1.0);
        assert_eq!(color.blue, 1.0);
    }

    #[test]
    fn test_color_fill() {
        let color = LeftEye::fill(Color::new(0.5, 0.5, 0.5));
        assert_eq!(color.color_0_deg.red, 0.5);
        assert_eq!(color.color_0_deg.green, 0.5);
        assert_eq!(color.color_0_deg.blue, 0.5);
    }
}<|MERGE_RESOLUTION|>--- conflicted
+++ resolved
@@ -72,14 +72,7 @@
 ///
 /// ## LED order:
 /// These LEDs are placed in the following order:
-/// ```text
-///        0
-///    324  36
-///  288     72
-/// 252     108
-///  216  144
-///    180
-/// ```  
+/// ![alt](https://i.imgur.com/vBja7D5.png)
 #[derive(Builder, Clone, Debug, Default)]
 #[cfg_attr(feature = "serde", derive(Serialize, Deserialize))]
 pub struct LeftEar {
@@ -116,19 +109,7 @@
 ///
 /// ## LED order:
 /// These LEDs are placed in the following order:
-<<<<<<< HEAD
-///
 /// ![alt](https://i.imgur.com/vBja7D5.png)
-=======
-/// ```text
-///        0
-///    324  36
-///  288     72
-/// 252     108
-///  216  144
-///    180
-/// ```  
->>>>>>> c7a90312
 #[derive(Builder, Clone, Debug, Default)]
 #[cfg_attr(feature = "serde", derive(Serialize, Deserialize))]
 pub struct RightEar {
