--- conflicted
+++ resolved
@@ -1,10 +1,13 @@
 //! Implements [`JointArray`] type and associated functions, for manipulating joint values.
+
+use std::ops::Sub;
 
 use crate::types::{
     ArmJoints, FillExt, HeadJoints, LeftArmJoints, LeftLegJoints, LegJoints, RightArmJoints,
     RightLegJoints,
 };
 use nidhogg_derive::Builder;
+use num::Signed;
 #[cfg(feature = "serde")]
 use serde::{Deserialize, Serialize};
 
@@ -178,7 +181,6 @@
         }
     }
 
-<<<<<<< HEAD
     /// Checks if all elements of a joint array satisfy a certain condition.
     ///
     /// # Example
@@ -243,7 +245,20 @@
             || t.right_ankle_roll
             || t.left_hand
             || t.right_hand
-=======
+    }
+
+    pub fn diff(&self, other: JointArray<T>) -> JointArray<T>
+    where
+        T: Sub<Output = T> + Signed + Clone,
+    {
+        let diff_array = self
+            .clone()
+            .zip(other.clone())
+            .map(|(curr, target)| (curr - target).abs());
+
+        diff_array
+    }
+
     pub fn as_ref(&self) -> JointArray<&T> {
         JointArray {
             head_yaw: &self.head_yaw,
@@ -386,7 +401,6 @@
             yaw: self.head_yaw.clone(),
             pitch: self.head_pitch.clone(),
         }
->>>>>>> bf3e8984
     }
 }
 
@@ -540,6 +554,60 @@
     }
 }
 
+impl<'a, T> IntoIterator for &'a JointArray<T> {
+    type Item = &'a T;
+    type IntoIter = JointArrayIterator<'a, T>;
+
+    fn into_iter(self) -> Self::IntoIter {
+        JointArrayIterator {
+            jointarray: self,
+            index: 0,
+        }
+    }
+}
+
+#[derive(Debug)]
+pub struct JointArrayIterator<'a, T> {
+    jointarray: &'a JointArray<T>,
+    index: usize,
+}
+
+impl<'a, T> Iterator for JointArrayIterator<'a, T> {
+    type Item = &'a T;
+    fn next(&mut self) -> Option<&'a T> {
+        let result = match self.index {
+            0 => &self.jointarray.head_yaw,
+            1 => &self.jointarray.head_pitch,
+            2 => &self.jointarray.left_shoulder_pitch,
+            3 => &self.jointarray.left_shoulder_roll,
+            4 => &self.jointarray.left_elbow_yaw,
+            5 => &self.jointarray.left_elbow_roll,
+            6 => &self.jointarray.left_wrist_yaw,
+            7 => &self.jointarray.left_hip_yaw_pitch,
+            8 => &self.jointarray.left_hip_roll,
+            9 => &self.jointarray.left_hip_pitch,
+            10 => &self.jointarray.left_knee_pitch,
+            11 => &self.jointarray.left_ankle_pitch,
+            12 => &self.jointarray.left_ankle_roll,
+            13 => &self.jointarray.right_shoulder_pitch,
+            14 => &self.jointarray.right_shoulder_roll,
+            15 => &self.jointarray.right_elbow_yaw,
+            16 => &self.jointarray.right_elbow_roll,
+            17 => &self.jointarray.right_wrist_yaw,
+            18 => &self.jointarray.right_hip_roll,
+            19 => &self.jointarray.right_hip_pitch,
+            20 => &self.jointarray.right_knee_pitch,
+            21 => &self.jointarray.right_ankle_pitch,
+            22 => &self.jointarray.right_ankle_roll,
+            23 => &self.jointarray.left_hand,
+            24 => &self.jointarray.right_hand,
+            _ => return None,
+        };
+        self.index += 1;
+        Some(result)
+    }
+}
+
 #[cfg(test)]
 mod tests {
     use crate::types::FillExt;
